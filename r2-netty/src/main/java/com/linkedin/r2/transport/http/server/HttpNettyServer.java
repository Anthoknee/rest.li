/*
   Copyright (c) 2012 LinkedIn Corp.

   Licensed under the Apache License, Version 2.0 (the "License");
   you may not use this file except in compliance with the License.
   You may obtain a copy of the License at

       http://www.apache.org/licenses/LICENSE-2.0

   Unless required by applicable law or agreed to in writing, software
   distributed under the License is distributed on an "AS IS" BASIS,
   WITHOUT WARRANTIES OR CONDITIONS OF ANY KIND, either express or implied.
   See the License for the specific language governing permissions and
   limitations under the License.
*/

/**
 * $Id: $
 */

package com.linkedin.r2.transport.http.server;

import java.net.InetSocketAddress;
import com.linkedin.r2.filter.R2Constants;
<<<<<<< HEAD
import com.linkedin.r2.message.Messages;
import com.linkedin.r2.message.stream.StreamResponse;

import com.linkedin.r2.message.rest.RestRequest;
import com.linkedin.r2.message.rest.RestResponse;
import com.linkedin.r2.message.rest.RestResponseBuilder;
import com.linkedin.r2.message.rest.RestStatus;
import com.linkedin.r2.transport.common.WireAttributeHelper;
import com.linkedin.r2.transport.common.bridge.common.TransportCallback;
import com.linkedin.r2.transport.common.bridge.common.TransportResponse;
import com.linkedin.r2.transport.common.bridge.common.TransportResponseImpl;
=======
>>>>>>> eafa57d6
import com.linkedin.r2.transport.http.util.SslHandlerUtil;

import com.linkedin.r2.util.NamedThreadFactory;
import io.netty.bootstrap.ServerBootstrap;
import io.netty.channel.nio.NioEventLoopGroup;
import io.netty.channel.socket.nio.NioServerSocketChannel;
<<<<<<< HEAD
import io.netty.channel.socket.nio.NioSocketChannel;
import io.netty.handler.codec.http.HttpObjectAggregator;
import io.netty.handler.codec.http.HttpRequestDecoder;
import io.netty.handler.codec.http.HttpResponseEncoder;
import io.netty.handler.ssl.SslHandler;
=======
>>>>>>> eafa57d6
import io.netty.util.concurrent.DefaultEventExecutorGroup;
import io.netty.util.concurrent.EventExecutorGroup;
import javax.net.ssl.SSLContext;
import javax.net.ssl.SSLParameters;
import org.slf4j.Logger;
import org.slf4j.LoggerFactory;


/**
 * TODO: Do we still need this?
 *
 * @author Steven Ihde
 * @author Ang Xu
 * @version $Revision: $
 */

/* package private */ class HttpNettyServer implements HttpServer
{
  private static final Logger LOG = LoggerFactory.getLogger(HttpNettyServer.class);

  private final int _port;
  private final int _threadPoolSize;
  private final HttpDispatcher _dispatcher;
  private final boolean _restOverStream;
  private final SSLContext _sslContext;
  private final SSLParameters _sslParameters;

  private NioEventLoopGroup _bossGroup;
  private NioEventLoopGroup _workerGroup;
  private EventExecutorGroup _eventExecutors;

  public HttpNettyServer(int port, int threadPoolSize, HttpDispatcher dispatcher)
  {
    this(port, threadPoolSize, dispatcher, R2Constants.DEFAULT_REST_OVER_STREAM);
  }

  public HttpNettyServer(int port, int threadPoolSize, HttpDispatcher dispatcher,
      SSLContext sslContext, SSLParameters sslParameters)
  {
    this(port, threadPoolSize, dispatcher, R2Constants.DEFAULT_REST_OVER_STREAM, sslContext, sslParameters);
  }

  public HttpNettyServer(int port, int threadPoolSize, HttpDispatcher dispatcher, boolean restOverStream)
  {
    this(port, threadPoolSize, dispatcher, restOverStream, null,null);
  }

  public HttpNettyServer(int port, int threadPoolSize, HttpDispatcher dispatcher, boolean restOverStream,
      SSLContext sslContext, SSLParameters sslParameters)
  {
    _port = port;
    _threadPoolSize = threadPoolSize;
    _dispatcher = dispatcher;
    _restOverStream = restOverStream;
    SslHandlerUtil.validateSslParameters(sslContext, sslParameters);
    _sslContext = sslContext;
    _sslParameters = sslParameters;
  }

  @Override
  public void start()
  {
    _eventExecutors =  new DefaultEventExecutorGroup(_threadPoolSize);
    _bossGroup = new NioEventLoopGroup(1, new NamedThreadFactory("R2 Nio Boss"));
    _workerGroup = new NioEventLoopGroup(0, new NamedThreadFactory("R2 Nio Worker"));

<<<<<<< HEAD
    ServerBootstrap bootstrap = new ServerBootstrap()
                                      .group(_bossGroup, _workerGroup)
                                      .channel(NioServerSocketChannel.class)
                                      .childHandler(new HttpServerPipelineInitializer());

=======
    final HttpNettyServerPipelineInitializer pipelineInitializer = new HttpNettyServerPipelineInitializer(
        _dispatcher, _eventExecutors, _sslContext, _sslParameters, _restOverStream);
    ServerBootstrap bootstrap = new ServerBootstrap()
                                      .group(_bossGroup, _workerGroup)
                                      .channel(NioServerSocketChannel.class)
                                      .childHandler(pipelineInitializer);
>>>>>>> eafa57d6
    bootstrap.bind(new InetSocketAddress(_port));
  }

  @Override
  public void stop()
  {
    System.out.println("Shutting down");
    // shut down Netty thread pool and close all channels associated with.
    _bossGroup.shutdownGracefully();
    _workerGroup.shutdownGracefully();
  }

  @Override
  public void waitForStop() throws InterruptedException
  {
    _bossGroup.terminationFuture().await();
    _workerGroup.terminationFuture().await();

  }
<<<<<<< HEAD

  private class RestHandler extends SimpleChannelInboundHandler<RestRequest>
  {
    @Override
    protected void channelRead0(ChannelHandlerContext ctx, RestRequest request) throws Exception
    {
      final Channel ch = ctx.channel();
      TransportCallback<RestResponse> writeResponseCallback = new TransportCallback<RestResponse>()
      {
        @Override
        public void onResponse(TransportResponse<RestResponse> response)
        {
          final RestResponseBuilder responseBuilder;
          if (response.hasError())
          {
            // This onError is only getting called in cases where:
            // (1) the exception was thrown by the handleRequest() method, and the upper layer
            // dispatcher did not catch the exception or caught it and passed it here without
            // turning it into a Response, or
            // (2) the HttpBridge-installed callback's onError declined to convert the exception to a
            // response and passed it along to here.
            responseBuilder =
                new RestResponseBuilder(RestStatus.responseForError(RestStatus.INTERNAL_SERVER_ERROR, response.getError()));
          }
          else
          {
            responseBuilder = new RestResponseBuilder(response.getResponse());
          }

          responseBuilder
              .unsafeOverwriteHeaders(WireAttributeHelper.toWireAttributes(response.getWireAttributes()))
              .build();

          ch.writeAndFlush(responseBuilder.build());
        }
      };
      try
      {
        _dispatcher.handleRequest(request, writeResponseCallback);
      }
      catch (Exception ex)
      {
        writeResponseCallback.onResponse(TransportResponseImpl.<RestResponse> error(ex, Collections.<String, String> emptyMap()));
      }
    }

    @Override
    public void exceptionCaught(ChannelHandlerContext ctx, Throwable cause) throws Exception
    {
      LOG.error("Exception caught on channel: " + ctx.channel().remoteAddress(), cause);
      ctx.close();
    }
  }

  private class StreamHandler extends SimpleChannelInboundHandler<RestRequest>
  {
    private void writeError(Channel ch, TransportResponse<StreamResponse> response, Throwable ex)
    {
      RestResponseBuilder responseBuilder =
          new RestResponseBuilder(RestStatus.responseForError(RestStatus.INTERNAL_SERVER_ERROR, ex))
          .unsafeOverwriteHeaders(WireAttributeHelper.toWireAttributes(response.getWireAttributes()));

      ch.writeAndFlush(responseBuilder.build());
    }

    private void writeResponse(Channel ch, TransportResponse<StreamResponse> response,  RestResponse restResponse)
    {
      RestResponseBuilder responseBuilder = restResponse.builder()
          .unsafeOverwriteHeaders(WireAttributeHelper.toWireAttributes(response.getWireAttributes()));

      ch.writeAndFlush(responseBuilder.build());
    }

    @Override
    protected void channelRead0(ChannelHandlerContext ctx, RestRequest request) throws Exception
    {
      final Channel ch = ctx.channel();
      TransportCallback<StreamResponse> writeResponseCallback = new TransportCallback<StreamResponse>()
      {
        @Override
        public void onResponse(final TransportResponse<StreamResponse> response)
        {

          if (response.hasError())
          {
            // This onError is only getting called in cases where:
            // (1) the exception was thrown by the handleRequest() method, and the upper layer
            // dispatcher did not catch the exception or caught it and passed it here without
            // turning it into a Response, or
            // (2) the HttpBridge-installed callback's onError declined to convert the exception to a
            // response and passed it along to here.
            writeError(ch, response, response.getError());
          }
          else
          {
            Messages.toRestResponse(response.getResponse(), new Callback<RestResponse>()
            {
              @Override
              public void onError(Throwable e)
              {
                writeError(ch, response, e);
              }

              @Override
              public void onSuccess(RestResponse result)
              {
                writeResponse(ch, response, result);
              }
            });
          }
        }
      };
      try
      {
        _dispatcher.handleRequest(Messages.toStreamRequest(request), writeResponseCallback);
      }
      catch (Exception ex)
      {
        writeResponseCallback.onResponse(TransportResponseImpl.<StreamResponse> error(ex,
            Collections.<String, String> emptyMap()));
      }
    }

    @Override
    public void exceptionCaught(ChannelHandlerContext ctx, Throwable cause) throws Exception
    {
      LOG.error("Exception caught on channel: " + ctx.channel().remoteAddress(), cause);
      ctx.close();
    }
  }

  private class HttpServerPipelineInitializer extends ChannelInitializer<NioSocketChannel>
  {
    @Override
    protected void initChannel(NioSocketChannel ch) throws Exception
    {
      // If _sslContext is not NULL, we should first add SSL handler to the pipeline to secure the channel.
      if (_sslContext != null)
      {
        final SslHandler sslHandler = SslHandlerUtil.getServerSslHandler(_sslContext, _sslParameters);
        ch.pipeline().addLast(SslHandlerUtil.PIPELINE_SSL_HANDLER, sslHandler);
      }
      ch.pipeline().addLast("decoder", new HttpRequestDecoder());
      ch.pipeline().addLast("aggregator", new HttpObjectAggregator(1048576));
      ch.pipeline().addLast("encoder", new HttpResponseEncoder());
      ch.pipeline().addLast("rapi", new RAPServerCodec());
      ch.pipeline().addLast(_eventExecutors, "handler", _restOverStream ? new StreamHandler() : new RestHandler());
    }
  }
=======
>>>>>>> eafa57d6
}<|MERGE_RESOLUTION|>--- conflicted
+++ resolved
@@ -22,34 +22,12 @@
 
 import java.net.InetSocketAddress;
 import com.linkedin.r2.filter.R2Constants;
-<<<<<<< HEAD
-import com.linkedin.r2.message.Messages;
-import com.linkedin.r2.message.stream.StreamResponse;
-
-import com.linkedin.r2.message.rest.RestRequest;
-import com.linkedin.r2.message.rest.RestResponse;
-import com.linkedin.r2.message.rest.RestResponseBuilder;
-import com.linkedin.r2.message.rest.RestStatus;
-import com.linkedin.r2.transport.common.WireAttributeHelper;
-import com.linkedin.r2.transport.common.bridge.common.TransportCallback;
-import com.linkedin.r2.transport.common.bridge.common.TransportResponse;
-import com.linkedin.r2.transport.common.bridge.common.TransportResponseImpl;
-=======
->>>>>>> eafa57d6
 import com.linkedin.r2.transport.http.util.SslHandlerUtil;
 
 import com.linkedin.r2.util.NamedThreadFactory;
 import io.netty.bootstrap.ServerBootstrap;
 import io.netty.channel.nio.NioEventLoopGroup;
 import io.netty.channel.socket.nio.NioServerSocketChannel;
-<<<<<<< HEAD
-import io.netty.channel.socket.nio.NioSocketChannel;
-import io.netty.handler.codec.http.HttpObjectAggregator;
-import io.netty.handler.codec.http.HttpRequestDecoder;
-import io.netty.handler.codec.http.HttpResponseEncoder;
-import io.netty.handler.ssl.SslHandler;
-=======
->>>>>>> eafa57d6
 import io.netty.util.concurrent.DefaultEventExecutorGroup;
 import io.netty.util.concurrent.EventExecutorGroup;
 import javax.net.ssl.SSLContext;
@@ -116,20 +94,12 @@
     _bossGroup = new NioEventLoopGroup(1, new NamedThreadFactory("R2 Nio Boss"));
     _workerGroup = new NioEventLoopGroup(0, new NamedThreadFactory("R2 Nio Worker"));
 
-<<<<<<< HEAD
-    ServerBootstrap bootstrap = new ServerBootstrap()
-                                      .group(_bossGroup, _workerGroup)
-                                      .channel(NioServerSocketChannel.class)
-                                      .childHandler(new HttpServerPipelineInitializer());
-
-=======
     final HttpNettyServerPipelineInitializer pipelineInitializer = new HttpNettyServerPipelineInitializer(
         _dispatcher, _eventExecutors, _sslContext, _sslParameters, _restOverStream);
     ServerBootstrap bootstrap = new ServerBootstrap()
                                       .group(_bossGroup, _workerGroup)
                                       .channel(NioServerSocketChannel.class)
                                       .childHandler(pipelineInitializer);
->>>>>>> eafa57d6
     bootstrap.bind(new InetSocketAddress(_port));
   }
 
@@ -149,156 +119,4 @@
     _workerGroup.terminationFuture().await();
 
   }
-<<<<<<< HEAD
-
-  private class RestHandler extends SimpleChannelInboundHandler<RestRequest>
-  {
-    @Override
-    protected void channelRead0(ChannelHandlerContext ctx, RestRequest request) throws Exception
-    {
-      final Channel ch = ctx.channel();
-      TransportCallback<RestResponse> writeResponseCallback = new TransportCallback<RestResponse>()
-      {
-        @Override
-        public void onResponse(TransportResponse<RestResponse> response)
-        {
-          final RestResponseBuilder responseBuilder;
-          if (response.hasError())
-          {
-            // This onError is only getting called in cases where:
-            // (1) the exception was thrown by the handleRequest() method, and the upper layer
-            // dispatcher did not catch the exception or caught it and passed it here without
-            // turning it into a Response, or
-            // (2) the HttpBridge-installed callback's onError declined to convert the exception to a
-            // response and passed it along to here.
-            responseBuilder =
-                new RestResponseBuilder(RestStatus.responseForError(RestStatus.INTERNAL_SERVER_ERROR, response.getError()));
-          }
-          else
-          {
-            responseBuilder = new RestResponseBuilder(response.getResponse());
-          }
-
-          responseBuilder
-              .unsafeOverwriteHeaders(WireAttributeHelper.toWireAttributes(response.getWireAttributes()))
-              .build();
-
-          ch.writeAndFlush(responseBuilder.build());
-        }
-      };
-      try
-      {
-        _dispatcher.handleRequest(request, writeResponseCallback);
-      }
-      catch (Exception ex)
-      {
-        writeResponseCallback.onResponse(TransportResponseImpl.<RestResponse> error(ex, Collections.<String, String> emptyMap()));
-      }
-    }
-
-    @Override
-    public void exceptionCaught(ChannelHandlerContext ctx, Throwable cause) throws Exception
-    {
-      LOG.error("Exception caught on channel: " + ctx.channel().remoteAddress(), cause);
-      ctx.close();
-    }
-  }
-
-  private class StreamHandler extends SimpleChannelInboundHandler<RestRequest>
-  {
-    private void writeError(Channel ch, TransportResponse<StreamResponse> response, Throwable ex)
-    {
-      RestResponseBuilder responseBuilder =
-          new RestResponseBuilder(RestStatus.responseForError(RestStatus.INTERNAL_SERVER_ERROR, ex))
-          .unsafeOverwriteHeaders(WireAttributeHelper.toWireAttributes(response.getWireAttributes()));
-
-      ch.writeAndFlush(responseBuilder.build());
-    }
-
-    private void writeResponse(Channel ch, TransportResponse<StreamResponse> response,  RestResponse restResponse)
-    {
-      RestResponseBuilder responseBuilder = restResponse.builder()
-          .unsafeOverwriteHeaders(WireAttributeHelper.toWireAttributes(response.getWireAttributes()));
-
-      ch.writeAndFlush(responseBuilder.build());
-    }
-
-    @Override
-    protected void channelRead0(ChannelHandlerContext ctx, RestRequest request) throws Exception
-    {
-      final Channel ch = ctx.channel();
-      TransportCallback<StreamResponse> writeResponseCallback = new TransportCallback<StreamResponse>()
-      {
-        @Override
-        public void onResponse(final TransportResponse<StreamResponse> response)
-        {
-
-          if (response.hasError())
-          {
-            // This onError is only getting called in cases where:
-            // (1) the exception was thrown by the handleRequest() method, and the upper layer
-            // dispatcher did not catch the exception or caught it and passed it here without
-            // turning it into a Response, or
-            // (2) the HttpBridge-installed callback's onError declined to convert the exception to a
-            // response and passed it along to here.
-            writeError(ch, response, response.getError());
-          }
-          else
-          {
-            Messages.toRestResponse(response.getResponse(), new Callback<RestResponse>()
-            {
-              @Override
-              public void onError(Throwable e)
-              {
-                writeError(ch, response, e);
-              }
-
-              @Override
-              public void onSuccess(RestResponse result)
-              {
-                writeResponse(ch, response, result);
-              }
-            });
-          }
-        }
-      };
-      try
-      {
-        _dispatcher.handleRequest(Messages.toStreamRequest(request), writeResponseCallback);
-      }
-      catch (Exception ex)
-      {
-        writeResponseCallback.onResponse(TransportResponseImpl.<StreamResponse> error(ex,
-            Collections.<String, String> emptyMap()));
-      }
-    }
-
-    @Override
-    public void exceptionCaught(ChannelHandlerContext ctx, Throwable cause) throws Exception
-    {
-      LOG.error("Exception caught on channel: " + ctx.channel().remoteAddress(), cause);
-      ctx.close();
-    }
-  }
-
-  private class HttpServerPipelineInitializer extends ChannelInitializer<NioSocketChannel>
-  {
-    @Override
-    protected void initChannel(NioSocketChannel ch) throws Exception
-    {
-      // If _sslContext is not NULL, we should first add SSL handler to the pipeline to secure the channel.
-      if (_sslContext != null)
-      {
-        final SslHandler sslHandler = SslHandlerUtil.getServerSslHandler(_sslContext, _sslParameters);
-        ch.pipeline().addLast(SslHandlerUtil.PIPELINE_SSL_HANDLER, sslHandler);
-      }
-      ch.pipeline().addLast("decoder", new HttpRequestDecoder());
-      ch.pipeline().addLast("aggregator", new HttpObjectAggregator(1048576));
-      ch.pipeline().addLast("encoder", new HttpResponseEncoder());
-      ch.pipeline().addLast("rapi", new RAPServerCodec());
-      ch.pipeline().addLast(_eventExecutors, "handler", _restOverStream ? new StreamHandler() : new RestHandler());
-    }
-  }
-=======
->>>>>>> eafa57d6
 }